--- conflicted
+++ resolved
@@ -51,11 +51,7 @@
     input_paths = ",".join([f'{conf["base_dir"]}/{t}' for t in conf["targets"]])
     if conf["is_local"]:
         from dps.spark.spark_session import spark_session_local
-<<<<<<< HEAD
-        sessin_fn = spark_session_local
-=======
         session_fn = spark_session_local
->>>>>>> 2b28dc04
     else:
         session_fn = spark_session_for_cluster if conf["is_cluster"] else spark_session
 
@@ -65,20 +61,6 @@
             sc.textFile(input_paths)
             .repartition(conf["n_dist"])
             .flatMap(read_line)
-<<<<<<< HEAD
-            .filter(lambda x: japanese_bad_words_filter(x["text"]))
-            .filter(lambda x: doc_len_filter(x["text"], conf["min_doc_len"], conf["max_doc_len"]))
-            .filter(lambda x: japanese_mean_word_len_filter(x["text"], conf["min_mean_word_len"], conf["max_mean_word_len"]))
-            .filter(lambda x: japanese_symbol_to_word_ratio_filter(x["text"], conf["symbol_to_word_ratio"]))
-            .filter(lambda x: bullet_ellipsis_filter(x["text"], conf["bullet_point_ratio"], conf["ellipsis_ratio"]))
-            .filter(lambda x: japanese_word_ratio_filter(x["text"], conf["japanese_word_ratio"]))
-            .filter(lambda x: dict(text=preprocess_text(x["text"])))
-            .filter(lambda x: doc_len_filter(x["text"], conf["min_doc_len"], conf["max_doc_len"]))
-            .filter(lambda x: japanese_frequent_char_existence_filter(x["text"], conf["freq_char_cnt"]))
-            .filter(lambda x: reduce_japanese_emoticon(x["text"]))
-            .filter(lambda x: many_separators_filter(x["text"]), conf["separator_ratio"])
-            .filter(lambda x: remove_symbols(x["text"]))
-=======
             .filter(lambda x: japanese_bad_words_filter(x[use_column]))
             .filter(lambda x: doc_len_filter(x[use_column], conf["min_doc_len"], conf["max_doc_len"]))
             .filter(lambda x: japanese_mean_word_len_filter(x[use_column], conf["min_mean_word_len"], conf["max_mean_word_len"]))
@@ -91,7 +73,6 @@
             .filter(lambda x: reduce_japanese_emoticon(x[use_column]))
             .filter(lambda x: many_separators_filter(x[use_column], conf["separator_ratio"]))
             .filter(lambda x: remove_symbols(x[use_column]))
->>>>>>> 2b28dc04
         )
         proc_rdd.repartition(conf["n_output"]).flatMap(to_json).saveAsTextFile(conf["output_dir"])
 
